--- conflicted
+++ resolved
@@ -1,5 +1 @@
-<<<<<<< HEAD
-Stable version v12.07
-=======
 Developmental version based on v12.07
->>>>>>> 3c4dc6b8

// =============================================================================
// Main configuration file for setting framework parameters
//
// Edit as needed, or redefine using compiler command line options
//
// Used within C++ source code and input files
// Important: only define C pre-processor directives in this file
//
// =============================================================================
#ifndef __Eaagles_Config_H__
#define __Eaagles_Config_H__

// Max number of 'registered' classes (see Object.h)
#ifndef EAAGLES_CONFIG_MAX_CLASSES
#define EAAGLES_CONFIG_MAX_CLASSES              1000
#endif

// Max number of interval timers (see Timers.h)
<<<<<<< HEAD
#define EAAGLES_CONFIG_MAX_INTERVAL_TIMERS      400
=======
#ifndef EAAGLES_CONFIG_MAX_INTERVAL_TIMERS
#define EAAGLES_CONFIG_MAX_INTERVAL_TIMERS      500
#endif

// Max number of "player's of interest" (see Gimbal.h)
#ifndef EAAGLES_CONFIG_MAX_PLAYERS_OF_INTEREST
#define EAAGLES_CONFIG_MAX_PLAYERS_OF_INTEREST  4000
#endif

// Max size of the RF emission queues (see RfSystem.h)
#ifndef EAAGLES_CONFIG_RF_MAX_EMISSIONS
#define EAAGLES_CONFIG_RF_MAX_EMISSIONS         800
#endif

// Max tracks (see TrackManager.h)
#ifndef EAAGLES_CONFIG_MAX_TRACKS
#define EAAGLES_CONFIG_MAX_TRACKS               200
#endif

// Max number of radar reports (see Radar.h and TrackManager.h)
#ifndef EAAGLES_CONFIG_MAX_REPORTS
#define EAAGLES_CONFIG_MAX_REPORTS              200
#endif

// Max number of networked entites (see NetIO.h)
#ifndef EAAGLES_CONFIG_MAX_NETIO_ENTITIES
#define EAAGLES_CONFIG_MAX_NETIO_ENTITIES       5000
#endif

// Max number of networked entity types (see NetIO.h)
#ifndef EAAGLES_CONFIG_MAX_NETIO_ENTITY_TYPES
#define EAAGLES_CONFIG_MAX_NETIO_ENTITY_TYPES   1000
#endif

//  Max number of new, outgoing players published per frame (see NetIO.h)
#ifndef EAAGLES_CONFIG_MAX_NETIO_NEW_OUTGOING
#define EAAGLES_CONFIG_MAX_NETIO_NEW_OUTGOING   150
#endif
>>>>>>> c7e0fddf


//------------------------------------------------------------------------------
// Configure LCreal
//------------------------------------------------------------------------------
namespace Eaagles {

// ---
// Define LCreal as double only
//    Because of the 64 bit systems, the LCreal will be removed in a future
//    release.  For now it's defined only as double.
// ---
#define LCREAL_DOUBLE
typedef double LCreal;

// ---
// To avoid warnings, define math functions to use with LCreal.
// Since LCreal is deprecated and set only to double, we're defining only the
// double functions.
// ---
#define lcSqrt      ::sqrt
#define lcSin       ::sin
#define lcCos       ::cos
#define lcTan       ::tan
#define lcAtan      ::atan
#define lcAtan2     ::atan2
#define lcAcos      ::acos
#define lcAbs       ::fabs
#define lcFmod      ::fmod
#define lcPow       ::pow
#define lcExp       ::exp
#define lcLog       ::log
#define lcLog10     ::log10
#define lcAepcDeg   Basic::Angle::aepcdDeg   // needs basic/units/Angles.h
#define lcAepcRad   Basic::Angle::aepcdRad   // needs basic/units/Angles.h

} // end namespace Eaagles

#endif<|MERGE_RESOLUTION|>--- conflicted
+++ resolved
@@ -16,9 +16,6 @@
 #endif
 
 // Max number of interval timers (see Timers.h)
-<<<<<<< HEAD
-#define EAAGLES_CONFIG_MAX_INTERVAL_TIMERS      400
-=======
 #ifndef EAAGLES_CONFIG_MAX_INTERVAL_TIMERS
 #define EAAGLES_CONFIG_MAX_INTERVAL_TIMERS      500
 #endif
@@ -57,7 +54,6 @@
 #ifndef EAAGLES_CONFIG_MAX_NETIO_NEW_OUTGOING
 #define EAAGLES_CONFIG_MAX_NETIO_NEW_OUTGOING   150
 #endif
->>>>>>> c7e0fddf
 
 
 //------------------------------------------------------------------------------

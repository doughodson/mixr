#include "openeaagles/simulation/Radar.h"

#include "openeaagles/simulation/Antenna.h"
#include "openeaagles/simulation/Emission.h"
#include "openeaagles/simulation/TrackManager.h"

#include "openeaagles/basic/Integer.h"
#include "openeaagles/basic/Pair.h"
#include "openeaagles/basic/PairStream.h"
#include "openeaagles/basic/units/Angles.h"
#include "openeaagles/basic/units/Distances.h"
#include "openeaagles/simulation/Player.h"
#include "openeaagles/simulation/Simulation.h"

namespace Eaagles {
namespace Simulation {

IMPLEMENT_PARTIAL_SUBCLASS(Radar,"Radar")

// Slot table
BEGIN_SLOTTABLE(Radar)
   "igain",    //  1: RF: Integrator gain (dB or no units; def: 1.0)
END_SLOTTABLE(Radar)

//  Map slot table
BEGIN_SLOT_MAP(Radar)
    ON_SLOT(1,  setSlotIGain, Basic::Number)
END_SLOT_MAP()

//------------------------------------------------------------------------------
// Constructors, destructor, copy operator & clone()
//------------------------------------------------------------------------------
Radar::Radar() :
      rptSnQueue(MAX_EMISSIONS), rptQueue(MAX_EMISSIONS), myLock(0)
{
   STANDARD_CONSTRUCTOR()

   initData();

   setTransmitterEnableFlag(true);
   setReceiverEnabledFlag(true);
   setTypeId("RADAR");
}

Radar::Radar(const Radar& org) :
      rptSnQueue(MAX_EMISSIONS), rptQueue(MAX_EMISSIONS), myLock(0)
{
    STANDARD_CONSTRUCTOR()
    copyData(org,true);
}

Radar::~Radar()
{
   STANDARD_DESTRUCTOR()
}

Radar& Radar::operator=(const Radar& org)
{
    if (this != &org) copyData(org,false);
    return *this;
}

Basic::Object* Radar::clone() const
{
    return new Radar(*this);
}

void Radar::initData()
{
   for (unsigned int i = 0; i < MAX_REPORTS; i++) {
      reports[i] = 0;
      rptMaxSn[i] = 0;
   }
   numReports = 0;

   endOfScanFlg = false;

   for (unsigned int i = 0; i < NUM_SWEEPS; i++) clearSweep(i);
   csweep = 0;

   currentJamSignal = 0.0;
   numberOfJammedEmissions = 0;

   rfIGain = 1.0f;
}

//------------------------------------------------------------------------------
// copyData(), deleteData() -- copy (delete) member data
//------------------------------------------------------------------------------
void Radar::copyData(const Radar& org, const bool cc)
{
   BaseClass::copyData(org);
   if (cc) initData();

   // ---
   // ### Clear out the reports and queues
   // ### and don't copy any data
   // ---
   clearTracksAndQueues();
   endOfScanFlg = false;

   for (unsigned int i = 0; i < NUM_SWEEPS; i++) clearSweep(i);
   csweep = 0;

   currentJamSignal = org.currentJamSignal;
   numberOfJammedEmissions = org.numberOfJammedEmissions;

   rfIGain = org.rfIGain;
}

//------------------------------------------------------------------------------
// deleteData() -- delete member data
//------------------------------------------------------------------------------
void Radar::deleteData()
{
    clearTracksAndQueues();
}

//------------------------------------------------------------------------------
// clearTracksAndQueues() -- clear out tracks and queues
//------------------------------------------------------------------------------
void Radar::clearTracksAndQueues()
{
    // Clear reports
    lcLock(myLock);
    for (unsigned int i = 0; i < numReports && i < MAX_REPORTS; i++) {
        if (reports[i] != 0) {
        reports[i]->unref();
            reports[i] = 0;
        }
    }
    numReports = 0;
    lcUnlock(myLock);

    // ---
    // Clear out the queues
    // ---
    lcLock(myLock);
    for (Emission* em = rptQueue.get(); em != 0; em = rptQueue.get()) { em->unref(); }
    while (rptSnQueue.isNotEmpty()) { rptSnQueue.get(); }
    lcUnlock(myLock);
}

//------------------------------------------------------------------------------
// updateData() -- update background data here
//------------------------------------------------------------------------------
void Radar::updateData(const LCreal dt)
{
    ageSweeps();

    BaseClass::updateData(dt);
}


//------------------------------------------------------------------------------
// reset() -- Reset parameters
//------------------------------------------------------------------------------
void Radar::reset()
{
    BaseClass::reset();
    clearTracksAndQueues();
}

//------------------------------------------------------------------------------
// Set function
//------------------------------------------------------------------------------

// Sets integration gain
bool Radar::setIGain(const LCreal g)
{
   rfIGain = g;
   return true;
}

//------------------------------------------------------------------------------
// transmit() -- send radar emissions
//------------------------------------------------------------------------------
void Radar::transmit(const LCreal dt)
{
    BaseClass::transmit(dt);

    // Transmitting, scanning and have an antenna?
    if ( !areEmissionsDisabled() && isTransmitting() ) {
        // Send the emission to the other player
        Emission* em = new Emission();
        em->setFrequency(getFrequency());
        em->setBandwidth(getBandwidth());
        LCreal prf1 = getPRF();
        em->setPRF(prf1);
        int pulses = int(prf1 * dt + 0.5);
        if (pulses == 0) pulses = 1; // at least one
        em->setPulses(pulses);
        LCreal p = getPeakPower();
        em->setPower(p);
        em->setMaxRangeNM(getRange());
        em->setPulseWidth(getPulseWidth());
        em->setTransmitLoss(getRfTransmitLoss());
        em->setReturnRequest( isReceiverEnabled() );
        em->setTransmitter(this);
        getAntenna()->rfTransmit(em);
        em->unref();
    }

}

//------------------------------------------------------------------------------
// receive() -- process received emissions
//------------------------------------------------------------------------------
void Radar::receive(const LCreal dt)
{
   BaseClass::receive(dt);

   // Can't do anything without an antenna
   if (getAntenna() == 0) return;

   // Clear the next sweep
   csweep = computeSweepIndex( LCreal(Basic::Angle::R2DCC * getAntenna()->getAzimuth()) );
   clearSweep(csweep);

   // Compute noise level
   // CGB moved here from RfSystem
   // Basically, we're simulation Hannen's S/I equation from page 356 of his notes.
   // Where I is N + J. J is noise from jamming.
   // Receiver Loss affects the total I, so we have to wait until this point to account for it.
   LCreal interference = (getRfRecvNoise() + jamSignal) * getRfReceiveLoss();
   LCreal noise = getRfRecvNoise() * getRfReceiveLoss();
   currentJamSignal = jamSignal * getRfReceiveLoss();
   int countNumJammedEm = 0;

   // ---
   // Process Returned Emissions
   // ---

   Emission* em = 0;
   LCreal signal = 0;

      // Get an emission from the queue
   lcLock(packetLock);
   if (np > 0) {
      np--; // Decrement 'np', now the array index
      em = packets[np];
      signal = signals[np];
   }
   lcUnlock(packetLock);

   while (em != 0) {

      // exclude noise jammers (accounted for already in RfSystem::rfReceivedEmission)
      if (em->getTransmitter() == this || (em->isECM() && !em->isECMType(Emission::ECM_NOISE)) ) {

         // compute the return trip loss ...

         // Compute signal received
         LCreal rcs = em->getRCS();

         // Signal Equation (Equation 2-7)
         LCreal rl = em->getRangeLoss();
         signal *= (rcs * rl);

         // Integration gain
         signal *= rfIGain;

         // Range attenuation: we don't want the strong signal from short range targets
         LCreal maxRng = getRange() * Basic::Distance::NM2M;
         //LCreal maxRng4 = (maxRng*maxRng*maxRng*maxRng);
         //LCreal rng = (em->getRange());

         LCreal s1 = 1.0f;
         //if (rng > 0) {
         //    LCreal rng4 = (rng*rng*rng*rng);
         //    s1 = (rng4/maxRng4);
         //    if (s1 > 1.0f) s1 = 1.0f;
         //}
         signal *= s1;

         if (signal > 0.0) {

            // Signal/Noise  (Equation 2-9)
            LCreal signalToInterferenceRatio = signal / interference;
            LCreal signalToInterferenceRatioDbl = 10.0f * lcLog10(signalToInterferenceRatio);
            LCreal signalToNoiseRatio = signal / noise;
            LCreal signalToNoiseRatioDbl = 10.0f * lcLog10(signalToNoiseRatio);

            //std::cout << "Radar::receive(" << em->getTarget() << "): ";
            //std::cout << " pwr=" << em->getPower();
            //std::cout << " gain=" << em->getGain();
            //std::cout << " rl=" << rl;
            //std::cout << " rcs=" << rcs;
            //std::cout << " signal=" << signal;
            //std::cout << " recvN=" << getRfRecvNoise();
            //std::cout << " signalToInterferenceRatio=" << signalToInterferenceRatio;
            //std::cout << " signalToInterferenceRatioDbl=" << signalToInterferenceRatioDbl;
            //std::cout << " thrs=" << getRfThreshold();
            //std::cout << std::endl;

            // Is S/N above receiver threshold and within 125% of max range?
            // CGB, if "signal <= 0.0", then "signalToInterferenceRatioDbl" is probably invalid
            // we should probably do something smart with "signalToInterferenceRatioDbl" above as well.
            lcLock(myLock);
            if (signalToInterferenceRatioDbl >= getRfThreshold() && em->getRange() <= (maxRng*1.25) && rptQueue.isNotFull()) {

               // send the report to the track manager
               em->ref();
               rptQueue.put(em);
               rptSnQueue.put(signalToInterferenceRatioDbl);

               //std::cout << " (" << em->getRange() << ", " << signalToInterferenceRatioDbl << ", " << signalToInterferenceRatio << ", " << signalToInterferenceRatioDbl << ")";

               // Save signal for real-beam display
               int iaz = csweep;
               int irng = computeRangeIndex( em->getRange() );
               sweeps[iaz][irng] += (signalToInterferenceRatioDbl/100.0f);
               vclos[iaz][irng] = em->getRangeRate();

            } else if (signalToInterferenceRatioDbl < getRfThreshold() && signalToNoiseRatioDbl >= getRfThreshold()) {
               countNumJammedEm++;
            }
            lcUnlock(myLock);
         }
      }

      em->unref();   // this unref() undoes the ref() done by RfSystem::rfReceivedEmission
      em = 0;

      //if (np >= 0 && np < MAX_EMISSIONS) {
      //    packets[np] = 0;
      //    signals[np] = 0;
      //}

      // Get another emission from the queue
      lcLock(packetLock);
      if (np > 0) {
         np--;
         em = packets[np];
         signal = signals[np];
      }
      lcUnlock(packetLock);
   }
   //std::cout << std::endl;

   numberOfJammedEmissions = countNumJammedEm;

   // Set interference signal back to zero
   jamSignal = 0;
}

//------------------------------------------------------------------------------
// process() -- process the TWS reports
//------------------------------------------------------------------------------
void Radar::process(const LCreal dt)
{
    BaseClass::process(dt);

    // Find the track manager
    TrackManager* tm = getTrackManager();
   if (tm == 0) {
        // No track manager! Then just flush the input queue.
      lcLock(myLock);
        for (Emission* em = rptQueue.get(); em != 0; em = rptQueue.get()) {
            em->unref();
            rptSnQueue.get();
        }
      lcUnlock(myLock);
    }

    // ---
    // When end of scan, send all unsent reports to the track manager
    // ---
   if (endOfScanFlg) {

        endOfScanFlg = false;

      lcLock(myLock);
        for (unsigned int i = 0; i < numReports && i < MAX_REPORTS; i++) {
            tm->newReport(reports[i], rptMaxSn[i]);
            reports[i]->unref();
            reports[i] = 0;
            rptMaxSn[i] = 0;
        }
        numReports = 0;
      lcUnlock(myLock);
    }


    // ---
    // Process our returned emissions into reports for the track manager
    //   1) Match each emission with existing reports
    //   2) On emission/report matches, if the S/N value of the new emission
    //      is greater than the report, use the new emission
    //   3) Create new reports for unmatched emissions
    // ---
   lcLock(myLock);
   while (rptQueue.isNotEmpty()) {

        // Get the emission
        Emission* em = rptQueue.get();
        LCreal snDbl = rptSnQueue.get();

        if (em != 0) {
            // ---
            // 1) Match the emission with existing reports
            // ---
            int matched = -1;
            for (unsigned int i = 0; i < numReports && matched < 0; i++) {
                // Compare targets
                if ( em->getTarget() == reports[i]->getTarget() ) {
                    // We have a match!!!
                    matched = i;
                }
            }

            // ---
            // 2) On emission/report match
            // ---
            if (matched >= 0) {
                if (snDbl > rptMaxSn[matched]) {
                    // When the S/N value of the new emission is greater than the report,
                    // we use the new emission
                    reports[matched]->unref();
                    em->ref();
                    reports[matched] = em;
                    rptMaxSn[matched] = snDbl;
                }
            }


            // ---
            // 3) Create a new report entry for the unmatched emission
            // ---

            if (matched < 0 && numReports < MAX_REPORTS) {
                em->ref();
                reports[numReports] = em;
                rptMaxSn[numReports] = snDbl;
                numReports++;
            }
            // finished
            em->unref();
        }
    }
   lcUnlock(myLock);
}


//------------------------------------------------------------------------------
// getReports() -- returns a list of prereferenced pointers to emission reports
//------------------------------------------------------------------------------
unsigned int Radar::getReports(const Emission** list, const unsigned int max) const
{
    unsigned int num = 0;
   if (list != 0 && max > 0 && numReports > 0) {
      lcLock(myLock);
        num = numReports;
        if (num > max) num = max;
        for (unsigned int i = 0; i < num; i++) {
            reports[i]->ref();
            list[i] = reports[i];
        }
      lcUnlock(myLock);
    }
    return num;
}


//------------------------------------------------------------------------------
// killedNotification() -- We were just killed by player 'p'
//------------------------------------------------------------------------------
bool Radar::killedNotification(Player* const p)
{
    clearTracksAndQueues();

    // ---
    // Make sure our base class knows we're dead.
    // ---
    BaseClass::killedNotification(p);
    return true;
}

//------------------------------------------------------------------------------
// onEndScanEvent() -- process the end of a scan
//------------------------------------------------------------------------------
bool Radar::onEndScanEvent(const Basic::Integer* const bar)
{
    endOfScanFlg = true;
    BaseClass::onEndScanEvent(bar);
    return true;
}

//------------------------------------------------------------------------------
// clearSweep -- Computer power at angle off center of beam
//------------------------------------------------------------------------------
void Radar::clearSweep(const unsigned int n)
{
    if (n < NUM_SWEEPS) {
        for (unsigned int i = 0; i < PTRS_PER_SWEEP; i++) {
            sweeps[n][i] = 0.0f;
            vclos[n][i] = 0.0;
        }
    }
}

//------------------------------------------------------------------------------
// ageSweeps -- age the power in the sweeps
//------------------------------------------------------------------------------
void Radar::ageSweeps()
{
    const LCreal aging = 0.002f;
    for (unsigned int i = 0; i < NUM_SWEEPS; i++) {
        for (unsigned int j = 0; j < PTRS_PER_SWEEP; j++) {
            LCreal p = sweeps[i][j];
            if (p > 0) {
                p -= aging;
                if (p < 0) p = 0;
                sweeps[i][j] = p;
            }
        }
    }
}

//------------------------------------------------------------------------------
// computeSweepIndex -- compute the sweep index
//------------------------------------------------------------------------------
unsigned int Radar::computeSweepIndex(const LCreal az)
{
<<<<<<< HEAD
    LCreal s = LCreal(NUM_SWEEPS-1)/60.0;      // sweeps per display scaling

    LCreal az1 = az + 30.0f;        // Offset from left side (sweep 0)
    int n = int(az1*s + 0.5);       // Compute index
=======
    // azimuth must be positive, if not, return an index of 0
    if (az < 0) return 0;

    LCreal s = LCreal(NUM_SWEEPS-1)/60.0;           // sweeps per display scaling
    LCreal az1 = az + 30.0f;                        // Offset from left side (sweep 0)
    unsigned int n = (unsigned int)(az1*s + 0.5);   // Compute index
>>>>>>> a19a7b50
    if (n >= NUM_SWEEPS) n = NUM_SWEEPS - 1;
    if (n < 0) n = 0;
    return (unsigned int) n;
}

//------------------------------------------------------------------------------
// computeRangeIndex -- compute the range index
//------------------------------------------------------------------------------
unsigned int Radar::computeRangeIndex(const LCreal rng)
{
    // range must be positive, if not, return return an index of 0
    if (rng < 0) return 0;

    //LCreal maxRng = 40000.0;
    LCreal maxRng = getRange() * Basic::Distance::NM2M;
    LCreal rng1 = (rng/ maxRng );
    unsigned int n = (unsigned int)(rng1 * LCreal(PTRS_PER_SWEEP) + 0.5);
    if (n >= PTRS_PER_SWEEP) n = PTRS_PER_SWEEP - 1;
    return n;
}

//------------------------------------------------------------------------------
// Slot functions
//------------------------------------------------------------------------------

// igain: Integrator gain (dB or no units; def: 1.0)
bool Radar::setSlotIGain(Basic::Number* const v)
{
    bool ok = false;
    if (v != 0) {
        LCreal g = v->getReal();
        if (g >= 1.0) {
            ok = setIGain(g);
        }
        else {
            std::cerr << "RfSystem::setSlotIGain: gain must be greater than or equal to one (i.e., 0db)" << std::endl;
        }
    }
    return ok;
}

//------------------------------------------------------------------------------
// getSlotByIndex()
//------------------------------------------------------------------------------
Basic::Object* Radar::getSlotByIndex(const int si)
{
    return BaseClass::getSlotByIndex(si);
}

//------------------------------------------------------------------------------
// serialize
//------------------------------------------------------------------------------
std::ostream& Radar::serialize(std::ostream& sout, const int i, const bool slotsOnly) const
{
    int j = 0;
    if ( !slotsOnly ) {
        indent(sout,i);
        sout << "( " << getFormName() << std::endl;
        j = 4;
    }

    if (rfIGain > 1.0) {
        indent(sout,i+j);
        sout << "igain: " << rfIGain << std::endl;
    }

    // DPG #### Need to print slots!!!
    BaseClass::serialize(sout,i+j,true);

    if ( !slotsOnly ) {
        indent(sout,i);
        sout << ")" << std::endl;
    }

    return sout;
}
} // End Simulation namespace
} // End Eaagles namespace
<|MERGE_RESOLUTION|>--- conflicted
+++ resolved
@@ -1,615 +1,607 @@
-#include "openeaagles/simulation/Radar.h"
-
-#include "openeaagles/simulation/Antenna.h"
-#include "openeaagles/simulation/Emission.h"
-#include "openeaagles/simulation/TrackManager.h"
-
-#include "openeaagles/basic/Integer.h"
-#include "openeaagles/basic/Pair.h"
-#include "openeaagles/basic/PairStream.h"
-#include "openeaagles/basic/units/Angles.h"
-#include "openeaagles/basic/units/Distances.h"
-#include "openeaagles/simulation/Player.h"
-#include "openeaagles/simulation/Simulation.h"
-
-namespace Eaagles {
-namespace Simulation {
-
-IMPLEMENT_PARTIAL_SUBCLASS(Radar,"Radar")
-
-// Slot table
-BEGIN_SLOTTABLE(Radar)
-   "igain",    //  1: RF: Integrator gain (dB or no units; def: 1.0)
-END_SLOTTABLE(Radar)
-
-//  Map slot table
-BEGIN_SLOT_MAP(Radar)
-    ON_SLOT(1,  setSlotIGain, Basic::Number)
-END_SLOT_MAP()
-
-//------------------------------------------------------------------------------
-// Constructors, destructor, copy operator & clone()
-//------------------------------------------------------------------------------
-Radar::Radar() :
-      rptSnQueue(MAX_EMISSIONS), rptQueue(MAX_EMISSIONS), myLock(0)
-{
-   STANDARD_CONSTRUCTOR()
-
-   initData();
-
-   setTransmitterEnableFlag(true);
-   setReceiverEnabledFlag(true);
-   setTypeId("RADAR");
-}
-
-Radar::Radar(const Radar& org) :
-      rptSnQueue(MAX_EMISSIONS), rptQueue(MAX_EMISSIONS), myLock(0)
-{
-    STANDARD_CONSTRUCTOR()
-    copyData(org,true);
-}
-
-Radar::~Radar()
-{
-   STANDARD_DESTRUCTOR()
-}
-
-Radar& Radar::operator=(const Radar& org)
-{
-    if (this != &org) copyData(org,false);
-    return *this;
-}
-
-Basic::Object* Radar::clone() const
-{
-    return new Radar(*this);
-}
-
-void Radar::initData()
-{
-   for (unsigned int i = 0; i < MAX_REPORTS; i++) {
-      reports[i] = 0;
-      rptMaxSn[i] = 0;
-   }
-   numReports = 0;
-
-   endOfScanFlg = false;
-
-   for (unsigned int i = 0; i < NUM_SWEEPS; i++) clearSweep(i);
-   csweep = 0;
-
-   currentJamSignal = 0.0;
-   numberOfJammedEmissions = 0;
-
-   rfIGain = 1.0f;
-}
-
-//------------------------------------------------------------------------------
-// copyData(), deleteData() -- copy (delete) member data
-//------------------------------------------------------------------------------
-void Radar::copyData(const Radar& org, const bool cc)
-{
-   BaseClass::copyData(org);
-   if (cc) initData();
-
-   // ---
-   // ### Clear out the reports and queues
-   // ### and don't copy any data
-   // ---
-   clearTracksAndQueues();
-   endOfScanFlg = false;
-
-   for (unsigned int i = 0; i < NUM_SWEEPS; i++) clearSweep(i);
-   csweep = 0;
-
-   currentJamSignal = org.currentJamSignal;
-   numberOfJammedEmissions = org.numberOfJammedEmissions;
-
-   rfIGain = org.rfIGain;
-}
-
-//------------------------------------------------------------------------------
-// deleteData() -- delete member data
-//------------------------------------------------------------------------------
-void Radar::deleteData()
-{
-    clearTracksAndQueues();
-}
-
-//------------------------------------------------------------------------------
-// clearTracksAndQueues() -- clear out tracks and queues
-//------------------------------------------------------------------------------
-void Radar::clearTracksAndQueues()
-{
-    // Clear reports
-    lcLock(myLock);
-    for (unsigned int i = 0; i < numReports && i < MAX_REPORTS; i++) {
-        if (reports[i] != 0) {
-        reports[i]->unref();
-            reports[i] = 0;
-        }
-    }
-    numReports = 0;
-    lcUnlock(myLock);
-
-    // ---
-    // Clear out the queues
-    // ---
-    lcLock(myLock);
-    for (Emission* em = rptQueue.get(); em != 0; em = rptQueue.get()) { em->unref(); }
-    while (rptSnQueue.isNotEmpty()) { rptSnQueue.get(); }
-    lcUnlock(myLock);
-}
-
-//------------------------------------------------------------------------------
-// updateData() -- update background data here
-//------------------------------------------------------------------------------
-void Radar::updateData(const LCreal dt)
-{
-    ageSweeps();
-
-    BaseClass::updateData(dt);
-}
-
-
-//------------------------------------------------------------------------------
-// reset() -- Reset parameters
-//------------------------------------------------------------------------------
-void Radar::reset()
-{
-    BaseClass::reset();
-    clearTracksAndQueues();
-}
-
-//------------------------------------------------------------------------------
-// Set function
-//------------------------------------------------------------------------------
-
-// Sets integration gain
-bool Radar::setIGain(const LCreal g)
-{
-   rfIGain = g;
-   return true;
-}
-
-//------------------------------------------------------------------------------
-// transmit() -- send radar emissions
-//------------------------------------------------------------------------------
-void Radar::transmit(const LCreal dt)
-{
-    BaseClass::transmit(dt);
-
-    // Transmitting, scanning and have an antenna?
-    if ( !areEmissionsDisabled() && isTransmitting() ) {
-        // Send the emission to the other player
-        Emission* em = new Emission();
-        em->setFrequency(getFrequency());
-        em->setBandwidth(getBandwidth());
-        LCreal prf1 = getPRF();
-        em->setPRF(prf1);
-        int pulses = int(prf1 * dt + 0.5);
-        if (pulses == 0) pulses = 1; // at least one
-        em->setPulses(pulses);
-        LCreal p = getPeakPower();
-        em->setPower(p);
-        em->setMaxRangeNM(getRange());
-        em->setPulseWidth(getPulseWidth());
-        em->setTransmitLoss(getRfTransmitLoss());
-        em->setReturnRequest( isReceiverEnabled() );
-        em->setTransmitter(this);
-        getAntenna()->rfTransmit(em);
-        em->unref();
-    }
-
-}
-
-//------------------------------------------------------------------------------
-// receive() -- process received emissions
-//------------------------------------------------------------------------------
-void Radar::receive(const LCreal dt)
-{
-   BaseClass::receive(dt);
-
-   // Can't do anything without an antenna
-   if (getAntenna() == 0) return;
-
-   // Clear the next sweep
-   csweep = computeSweepIndex( LCreal(Basic::Angle::R2DCC * getAntenna()->getAzimuth()) );
-   clearSweep(csweep);
-
-   // Compute noise level
-   // CGB moved here from RfSystem
-   // Basically, we're simulation Hannen's S/I equation from page 356 of his notes.
-   // Where I is N + J. J is noise from jamming.
-   // Receiver Loss affects the total I, so we have to wait until this point to account for it.
-   LCreal interference = (getRfRecvNoise() + jamSignal) * getRfReceiveLoss();
-   LCreal noise = getRfRecvNoise() * getRfReceiveLoss();
-   currentJamSignal = jamSignal * getRfReceiveLoss();
-   int countNumJammedEm = 0;
-
-   // ---
-   // Process Returned Emissions
-   // ---
-
-   Emission* em = 0;
-   LCreal signal = 0;
-
-      // Get an emission from the queue
-   lcLock(packetLock);
-   if (np > 0) {
-      np--; // Decrement 'np', now the array index
-      em = packets[np];
-      signal = signals[np];
-   }
-   lcUnlock(packetLock);
-
-   while (em != 0) {
-
-      // exclude noise jammers (accounted for already in RfSystem::rfReceivedEmission)
-      if (em->getTransmitter() == this || (em->isECM() && !em->isECMType(Emission::ECM_NOISE)) ) {
-
-         // compute the return trip loss ...
-
-         // Compute signal received
-         LCreal rcs = em->getRCS();
-
-         // Signal Equation (Equation 2-7)
-         LCreal rl = em->getRangeLoss();
-         signal *= (rcs * rl);
-
-         // Integration gain
-         signal *= rfIGain;
-
-         // Range attenuation: we don't want the strong signal from short range targets
-         LCreal maxRng = getRange() * Basic::Distance::NM2M;
-         //LCreal maxRng4 = (maxRng*maxRng*maxRng*maxRng);
-         //LCreal rng = (em->getRange());
-
-         LCreal s1 = 1.0f;
-         //if (rng > 0) {
-         //    LCreal rng4 = (rng*rng*rng*rng);
-         //    s1 = (rng4/maxRng4);
-         //    if (s1 > 1.0f) s1 = 1.0f;
-         //}
-         signal *= s1;
-
-         if (signal > 0.0) {
-
-            // Signal/Noise  (Equation 2-9)
-            LCreal signalToInterferenceRatio = signal / interference;
-            LCreal signalToInterferenceRatioDbl = 10.0f * lcLog10(signalToInterferenceRatio);
-            LCreal signalToNoiseRatio = signal / noise;
-            LCreal signalToNoiseRatioDbl = 10.0f * lcLog10(signalToNoiseRatio);
-
-            //std::cout << "Radar::receive(" << em->getTarget() << "): ";
-            //std::cout << " pwr=" << em->getPower();
-            //std::cout << " gain=" << em->getGain();
-            //std::cout << " rl=" << rl;
-            //std::cout << " rcs=" << rcs;
-            //std::cout << " signal=" << signal;
-            //std::cout << " recvN=" << getRfRecvNoise();
-            //std::cout << " signalToInterferenceRatio=" << signalToInterferenceRatio;
-            //std::cout << " signalToInterferenceRatioDbl=" << signalToInterferenceRatioDbl;
-            //std::cout << " thrs=" << getRfThreshold();
-            //std::cout << std::endl;
-
-            // Is S/N above receiver threshold and within 125% of max range?
-            // CGB, if "signal <= 0.0", then "signalToInterferenceRatioDbl" is probably invalid
-            // we should probably do something smart with "signalToInterferenceRatioDbl" above as well.
-            lcLock(myLock);
-            if (signalToInterferenceRatioDbl >= getRfThreshold() && em->getRange() <= (maxRng*1.25) && rptQueue.isNotFull()) {
-
-               // send the report to the track manager
-               em->ref();
-               rptQueue.put(em);
-               rptSnQueue.put(signalToInterferenceRatioDbl);
-
-               //std::cout << " (" << em->getRange() << ", " << signalToInterferenceRatioDbl << ", " << signalToInterferenceRatio << ", " << signalToInterferenceRatioDbl << ")";
-
-               // Save signal for real-beam display
-               int iaz = csweep;
-               int irng = computeRangeIndex( em->getRange() );
-               sweeps[iaz][irng] += (signalToInterferenceRatioDbl/100.0f);
-               vclos[iaz][irng] = em->getRangeRate();
-
-            } else if (signalToInterferenceRatioDbl < getRfThreshold() && signalToNoiseRatioDbl >= getRfThreshold()) {
-               countNumJammedEm++;
-            }
-            lcUnlock(myLock);
-         }
-      }
-
-      em->unref();   // this unref() undoes the ref() done by RfSystem::rfReceivedEmission
-      em = 0;
-
-      //if (np >= 0 && np < MAX_EMISSIONS) {
-      //    packets[np] = 0;
-      //    signals[np] = 0;
-      //}
-
-      // Get another emission from the queue
-      lcLock(packetLock);
-      if (np > 0) {
-         np--;
-         em = packets[np];
-         signal = signals[np];
-      }
-      lcUnlock(packetLock);
-   }
-   //std::cout << std::endl;
-
-   numberOfJammedEmissions = countNumJammedEm;
-
-   // Set interference signal back to zero
-   jamSignal = 0;
-}
-
-//------------------------------------------------------------------------------
-// process() -- process the TWS reports
-//------------------------------------------------------------------------------
-void Radar::process(const LCreal dt)
-{
-    BaseClass::process(dt);
-
-    // Find the track manager
-    TrackManager* tm = getTrackManager();
-   if (tm == 0) {
-        // No track manager! Then just flush the input queue.
-      lcLock(myLock);
-        for (Emission* em = rptQueue.get(); em != 0; em = rptQueue.get()) {
-            em->unref();
-            rptSnQueue.get();
-        }
-      lcUnlock(myLock);
-    }
-
-    // ---
-    // When end of scan, send all unsent reports to the track manager
-    // ---
-   if (endOfScanFlg) {
-
-        endOfScanFlg = false;
-
-      lcLock(myLock);
-        for (unsigned int i = 0; i < numReports && i < MAX_REPORTS; i++) {
-            tm->newReport(reports[i], rptMaxSn[i]);
-            reports[i]->unref();
-            reports[i] = 0;
-            rptMaxSn[i] = 0;
-        }
-        numReports = 0;
-      lcUnlock(myLock);
-    }
-
-
-    // ---
-    // Process our returned emissions into reports for the track manager
-    //   1) Match each emission with existing reports
-    //   2) On emission/report matches, if the S/N value of the new emission
-    //      is greater than the report, use the new emission
-    //   3) Create new reports for unmatched emissions
-    // ---
-   lcLock(myLock);
-   while (rptQueue.isNotEmpty()) {
-
-        // Get the emission
-        Emission* em = rptQueue.get();
-        LCreal snDbl = rptSnQueue.get();
-
-        if (em != 0) {
-            // ---
-            // 1) Match the emission with existing reports
-            // ---
-            int matched = -1;
-            for (unsigned int i = 0; i < numReports && matched < 0; i++) {
-                // Compare targets
-                if ( em->getTarget() == reports[i]->getTarget() ) {
-                    // We have a match!!!
-                    matched = i;
-                }
-            }
-
-            // ---
-            // 2) On emission/report match
-            // ---
-            if (matched >= 0) {
-                if (snDbl > rptMaxSn[matched]) {
-                    // When the S/N value of the new emission is greater than the report,
-                    // we use the new emission
-                    reports[matched]->unref();
-                    em->ref();
-                    reports[matched] = em;
-                    rptMaxSn[matched] = snDbl;
-                }
-            }
-
-
-            // ---
-            // 3) Create a new report entry for the unmatched emission
-            // ---
-
-            if (matched < 0 && numReports < MAX_REPORTS) {
-                em->ref();
-                reports[numReports] = em;
-                rptMaxSn[numReports] = snDbl;
-                numReports++;
-            }
-            // finished
-            em->unref();
-        }
-    }
-   lcUnlock(myLock);
-}
-
-
-//------------------------------------------------------------------------------
-// getReports() -- returns a list of prereferenced pointers to emission reports
-//------------------------------------------------------------------------------
-unsigned int Radar::getReports(const Emission** list, const unsigned int max) const
-{
-    unsigned int num = 0;
-   if (list != 0 && max > 0 && numReports > 0) {
-      lcLock(myLock);
-        num = numReports;
-        if (num > max) num = max;
-        for (unsigned int i = 0; i < num; i++) {
-            reports[i]->ref();
-            list[i] = reports[i];
-        }
-      lcUnlock(myLock);
-    }
-    return num;
-}
-
-
-//------------------------------------------------------------------------------
-// killedNotification() -- We were just killed by player 'p'
-//------------------------------------------------------------------------------
-bool Radar::killedNotification(Player* const p)
-{
-    clearTracksAndQueues();
-
-    // ---
-    // Make sure our base class knows we're dead.
-    // ---
-    BaseClass::killedNotification(p);
-    return true;
-}
-
-//------------------------------------------------------------------------------
-// onEndScanEvent() -- process the end of a scan
-//------------------------------------------------------------------------------
-bool Radar::onEndScanEvent(const Basic::Integer* const bar)
-{
-    endOfScanFlg = true;
-    BaseClass::onEndScanEvent(bar);
-    return true;
-}
-
-//------------------------------------------------------------------------------
-// clearSweep -- Computer power at angle off center of beam
-//------------------------------------------------------------------------------
-void Radar::clearSweep(const unsigned int n)
-{
-    if (n < NUM_SWEEPS) {
-        for (unsigned int i = 0; i < PTRS_PER_SWEEP; i++) {
-            sweeps[n][i] = 0.0f;
-            vclos[n][i] = 0.0;
-        }
-    }
-}
-
-//------------------------------------------------------------------------------
-// ageSweeps -- age the power in the sweeps
-//------------------------------------------------------------------------------
-void Radar::ageSweeps()
-{
-    const LCreal aging = 0.002f;
-    for (unsigned int i = 0; i < NUM_SWEEPS; i++) {
-        for (unsigned int j = 0; j < PTRS_PER_SWEEP; j++) {
-            LCreal p = sweeps[i][j];
-            if (p > 0) {
-                p -= aging;
-                if (p < 0) p = 0;
-                sweeps[i][j] = p;
-            }
-        }
-    }
-}
-
-//------------------------------------------------------------------------------
-// computeSweepIndex -- compute the sweep index
-//------------------------------------------------------------------------------
-unsigned int Radar::computeSweepIndex(const LCreal az)
-{
-<<<<<<< HEAD
-    LCreal s = LCreal(NUM_SWEEPS-1)/60.0;      // sweeps per display scaling
-
-    LCreal az1 = az + 30.0f;        // Offset from left side (sweep 0)
-    int n = int(az1*s + 0.5);       // Compute index
-=======
-    // azimuth must be positive, if not, return an index of 0
-    if (az < 0) return 0;
-
-    LCreal s = LCreal(NUM_SWEEPS-1)/60.0;           // sweeps per display scaling
-    LCreal az1 = az + 30.0f;                        // Offset from left side (sweep 0)
-    unsigned int n = (unsigned int)(az1*s + 0.5);   // Compute index
->>>>>>> a19a7b50
-    if (n >= NUM_SWEEPS) n = NUM_SWEEPS - 1;
-    if (n < 0) n = 0;
-    return (unsigned int) n;
-}
-
-//------------------------------------------------------------------------------
-// computeRangeIndex -- compute the range index
-//------------------------------------------------------------------------------
-unsigned int Radar::computeRangeIndex(const LCreal rng)
-{
-    // range must be positive, if not, return return an index of 0
-    if (rng < 0) return 0;
-
-    //LCreal maxRng = 40000.0;
-    LCreal maxRng = getRange() * Basic::Distance::NM2M;
-    LCreal rng1 = (rng/ maxRng );
-    unsigned int n = (unsigned int)(rng1 * LCreal(PTRS_PER_SWEEP) + 0.5);
-    if (n >= PTRS_PER_SWEEP) n = PTRS_PER_SWEEP - 1;
-    return n;
-}
-
-//------------------------------------------------------------------------------
-// Slot functions
-//------------------------------------------------------------------------------
-
-// igain: Integrator gain (dB or no units; def: 1.0)
-bool Radar::setSlotIGain(Basic::Number* const v)
-{
-    bool ok = false;
-    if (v != 0) {
-        LCreal g = v->getReal();
-        if (g >= 1.0) {
-            ok = setIGain(g);
-        }
-        else {
-            std::cerr << "RfSystem::setSlotIGain: gain must be greater than or equal to one (i.e., 0db)" << std::endl;
-        }
-    }
-    return ok;
-}
-
-//------------------------------------------------------------------------------
-// getSlotByIndex()
-//------------------------------------------------------------------------------
-Basic::Object* Radar::getSlotByIndex(const int si)
-{
-    return BaseClass::getSlotByIndex(si);
-}
-
-//------------------------------------------------------------------------------
-// serialize
-//------------------------------------------------------------------------------
-std::ostream& Radar::serialize(std::ostream& sout, const int i, const bool slotsOnly) const
-{
-    int j = 0;
-    if ( !slotsOnly ) {
-        indent(sout,i);
-        sout << "( " << getFormName() << std::endl;
-        j = 4;
-    }
-
-    if (rfIGain > 1.0) {
-        indent(sout,i+j);
-        sout << "igain: " << rfIGain << std::endl;
-    }
-
-    // DPG #### Need to print slots!!!
-    BaseClass::serialize(sout,i+j,true);
-
-    if ( !slotsOnly ) {
-        indent(sout,i);
-        sout << ")" << std::endl;
-    }
-
-    return sout;
-}
-} // End Simulation namespace
-} // End Eaagles namespace
+#include "openeaagles/simulation/Radar.h"
+
+#include "openeaagles/simulation/Antenna.h"
+#include "openeaagles/simulation/Emission.h"
+#include "openeaagles/simulation/TrackManager.h"
+
+#include "openeaagles/basic/Integer.h"
+#include "openeaagles/basic/Pair.h"
+#include "openeaagles/basic/PairStream.h"
+#include "openeaagles/basic/units/Angles.h"
+#include "openeaagles/basic/units/Distances.h"
+#include "openeaagles/simulation/Player.h"
+#include "openeaagles/simulation/Simulation.h"
+
+namespace Eaagles {
+namespace Simulation {
+
+IMPLEMENT_PARTIAL_SUBCLASS(Radar,"Radar")
+
+// Slot table
+BEGIN_SLOTTABLE(Radar)
+   "igain",    //  1: RF: Integrator gain (dB or no units; def: 1.0)
+END_SLOTTABLE(Radar)
+
+//  Map slot table
+BEGIN_SLOT_MAP(Radar)
+    ON_SLOT(1,  setSlotIGain, Basic::Number)
+END_SLOT_MAP()
+
+//------------------------------------------------------------------------------
+// Constructors, destructor, copy operator & clone()
+//------------------------------------------------------------------------------
+Radar::Radar() :
+      rptSnQueue(MAX_EMISSIONS), rptQueue(MAX_EMISSIONS), myLock(0)
+{
+   STANDARD_CONSTRUCTOR()
+
+   initData();
+
+   setTransmitterEnableFlag(true);
+   setReceiverEnabledFlag(true);
+   setTypeId("RADAR");
+}
+
+Radar::Radar(const Radar& org) :
+      rptSnQueue(MAX_EMISSIONS), rptQueue(MAX_EMISSIONS), myLock(0)
+{
+    STANDARD_CONSTRUCTOR()
+    copyData(org,true);
+}
+
+Radar::~Radar()
+{
+   STANDARD_DESTRUCTOR()
+}
+
+Radar& Radar::operator=(const Radar& org)
+{
+    if (this != &org) copyData(org,false);
+    return *this;
+}
+
+Basic::Object* Radar::clone() const
+{
+    return new Radar(*this);
+}
+
+void Radar::initData()
+{
+   for (unsigned int i = 0; i < MAX_REPORTS; i++) {
+      reports[i] = 0;
+      rptMaxSn[i] = 0;
+   }
+   numReports = 0;
+
+   endOfScanFlg = false;
+
+   for (unsigned int i = 0; i < NUM_SWEEPS; i++) clearSweep(i);
+   csweep = 0;
+
+   currentJamSignal = 0.0;
+   numberOfJammedEmissions = 0;
+
+   rfIGain = 1.0f;
+}
+
+//------------------------------------------------------------------------------
+// copyData(), deleteData() -- copy (delete) member data
+//------------------------------------------------------------------------------
+void Radar::copyData(const Radar& org, const bool cc)
+{
+   BaseClass::copyData(org);
+   if (cc) initData();
+
+   // ---
+   // ### Clear out the reports and queues
+   // ### and don't copy any data
+   // ---
+   clearTracksAndQueues();
+   endOfScanFlg = false;
+
+   for (unsigned int i = 0; i < NUM_SWEEPS; i++) clearSweep(i);
+   csweep = 0;
+
+   currentJamSignal = org.currentJamSignal;
+   numberOfJammedEmissions = org.numberOfJammedEmissions;
+
+   rfIGain = org.rfIGain;
+}
+
+//------------------------------------------------------------------------------
+// deleteData() -- delete member data
+//------------------------------------------------------------------------------
+void Radar::deleteData()
+{
+   clearTracksAndQueues();
+}
+
+//------------------------------------------------------------------------------
+// clearTracksAndQueues() -- clear out tracks and queues
+//------------------------------------------------------------------------------
+void Radar::clearTracksAndQueues()
+{
+   // Clear reports
+   lcLock(myLock);
+   for (unsigned int i = 0; i < numReports && i < MAX_REPORTS; i++) {
+      if (reports[i] != 0) {
+         reports[i]->unref();
+         reports[i] = 0;
+      }
+   }
+   numReports = 0;
+   lcUnlock(myLock);
+
+   // ---
+   // Clear out the queues
+   // ---
+   lcLock(myLock);
+   for (Emission* em = rptQueue.get(); em != 0; em = rptQueue.get()) { em->unref(); }
+   while (rptSnQueue.isNotEmpty()) { rptSnQueue.get(); }
+   lcUnlock(myLock);
+}
+
+//------------------------------------------------------------------------------
+// updateData() -- update background data here
+//------------------------------------------------------------------------------
+void Radar::updateData(const LCreal dt)
+{
+   ageSweeps();
+
+   BaseClass::updateData(dt);
+}
+
+
+//------------------------------------------------------------------------------
+// reset() -- Reset parameters
+//------------------------------------------------------------------------------
+void Radar::reset()
+{
+   BaseClass::reset();
+   clearTracksAndQueues();
+}
+
+//------------------------------------------------------------------------------
+// Set function
+//------------------------------------------------------------------------------
+
+// Sets integration gain
+bool Radar::setIGain(const LCreal g)
+{
+   rfIGain = g;
+   return true;
+}
+
+//------------------------------------------------------------------------------
+// transmit() -- send radar emissions
+//------------------------------------------------------------------------------
+void Radar::transmit(const LCreal dt)
+{
+   BaseClass::transmit(dt);
+
+   // Transmitting, scanning and have an antenna?
+   if ( !areEmissionsDisabled() && isTransmitting() ) {
+      // Send the emission to the other player
+      Emission* em = new Emission();
+      em->setFrequency(getFrequency());
+      em->setBandwidth(getBandwidth());
+      LCreal prf1 = getPRF();
+      em->setPRF(prf1);
+      int pulses = int(prf1 * dt + 0.5);
+      if (pulses == 0) pulses = 1; // at least one
+      em->setPulses(pulses);
+      LCreal p = getPeakPower();
+      em->setPower(p);
+      em->setMaxRangeNM(getRange());
+      em->setPulseWidth(getPulseWidth());
+      em->setTransmitLoss(getRfTransmitLoss());
+      em->setReturnRequest( isReceiverEnabled() );
+      em->setTransmitter(this);
+      getAntenna()->rfTransmit(em);
+      em->unref();
+   }
+
+}
+
+//------------------------------------------------------------------------------
+// receive() -- process received emissions
+//------------------------------------------------------------------------------
+void Radar::receive(const LCreal dt)
+{
+   BaseClass::receive(dt);
+
+   // Can't do anything without an antenna
+   if (getAntenna() == 0) return;
+
+   // Clear the next sweep
+   csweep = computeSweepIndex( LCreal(Basic::Angle::R2DCC * getAntenna()->getAzimuth()) );
+   clearSweep(csweep);
+
+   // Compute noise level
+   // CGB moved here from RfSystem
+   // Basically, we're simulation Hannen's S/I equation from page 356 of his notes.
+   // Where I is N + J. J is noise from jamming.
+   // Receiver Loss affects the total I, so we have to wait until this point to account for it.
+   LCreal interference = (getRfRecvNoise() + jamSignal) * getRfReceiveLoss();
+   LCreal noise = getRfRecvNoise() * getRfReceiveLoss();
+   currentJamSignal = jamSignal * getRfReceiveLoss();
+   int countNumJammedEm = 0;
+
+   // ---
+   // Process Returned Emissions
+   // ---
+
+   Emission* em = 0;
+   LCreal signal = 0;
+
+   // Get an emission from the queue
+   lcLock(packetLock);
+   if (np > 0) {
+      np--; // Decrement 'np', now the array index
+      em = packets[np];
+      signal = signals[np];
+   }
+   lcUnlock(packetLock);
+
+   while (em != 0) {
+
+      // exclude noise jammers (accounted for already in RfSystem::rfReceivedEmission)
+      if (em->getTransmitter() == this || (em->isECM() && !em->isECMType(Emission::ECM_NOISE)) ) {
+
+         // compute the return trip loss ...
+
+         // Compute signal received
+         LCreal rcs = em->getRCS();
+
+         // Signal Equation (Equation 2-7)
+         LCreal rl = em->getRangeLoss();
+         signal *= (rcs * rl);
+
+         // Integration gain
+         signal *= rfIGain;
+
+         // Range attenuation: we don't want the strong signal from short range targets
+         LCreal maxRng = getRange() * Basic::Distance::NM2M;
+         //LCreal maxRng4 = (maxRng*maxRng*maxRng*maxRng);
+         //LCreal rng = (em->getRange());
+
+         LCreal s1 = 1.0f;
+         //if (rng > 0) {
+         //    LCreal rng4 = (rng*rng*rng*rng);
+         //    s1 = (rng4/maxRng4);
+         //    if (s1 > 1.0f) s1 = 1.0f;
+         //}
+         signal *= s1;
+
+         if (signal > 0.0) {
+
+            // Signal/Noise  (Equation 2-9)
+            LCreal signalToInterferenceRatio = signal / interference;
+            LCreal signalToInterferenceRatioDbl = 10.0f * lcLog10(signalToInterferenceRatio);
+            LCreal signalToNoiseRatio = signal / noise;
+            LCreal signalToNoiseRatioDbl = 10.0f * lcLog10(signalToNoiseRatio);
+
+            //std::cout << "Radar::receive(" << em->getTarget() << "): ";
+            //std::cout << " pwr=" << em->getPower();
+            //std::cout << " gain=" << em->getGain();
+            //std::cout << " rl=" << rl;
+            //std::cout << " rcs=" << rcs;
+            //std::cout << " signal=" << signal;
+            //std::cout << " recvN=" << getRfRecvNoise();
+            //std::cout << " signalToInterferenceRatio=" << signalToInterferenceRatio;
+            //std::cout << " signalToInterferenceRatioDbl=" << signalToInterferenceRatioDbl;
+            //std::cout << " thrs=" << getRfThreshold();
+            //std::cout << std::endl;
+
+            // Is S/N above receiver threshold and within 125% of max range?
+            // CGB, if "signal <= 0.0", then "signalToInterferenceRatioDbl" is probably invalid
+            // we should probably do something smart with "signalToInterferenceRatioDbl" above as well.
+            lcLock(myLock);
+            if (signalToInterferenceRatioDbl >= getRfThreshold() && em->getRange() <= (maxRng*1.25) && rptQueue.isNotFull()) {
+
+               // send the report to the track manager
+               em->ref();
+               rptQueue.put(em);
+               rptSnQueue.put(signalToInterferenceRatioDbl);
+
+               //std::cout << " (" << em->getRange() << ", " << signalToInterferenceRatioDbl << ", " << signalToInterferenceRatio << ", " << signalToInterferenceRatioDbl << ")";
+
+               // Save signal for real-beam display
+               int iaz = csweep;
+               int irng = computeRangeIndex( em->getRange() );
+               sweeps[iaz][irng] += (signalToInterferenceRatioDbl/100.0f);
+               vclos[iaz][irng] = em->getRangeRate();
+
+            } else if (signalToInterferenceRatioDbl < getRfThreshold() && signalToNoiseRatioDbl >= getRfThreshold()) {
+               countNumJammedEm++;
+            }
+            lcUnlock(myLock);
+         }
+      }
+
+      em->unref();   // this unref() undoes the ref() done by RfSystem::rfReceivedEmission
+      em = 0;
+
+      //if (np >= 0 && np < MAX_EMISSIONS) {
+      //    packets[np] = 0;
+      //    signals[np] = 0;
+      //}
+
+      // Get another emission from the queue
+      lcLock(packetLock);
+      if (np > 0) {
+         np--;
+         em = packets[np];
+         signal = signals[np];
+      }
+      lcUnlock(packetLock);
+   }
+   //std::cout << std::endl;
+
+   numberOfJammedEmissions = countNumJammedEm;
+
+   // Set interference signal back to zero
+   jamSignal = 0;
+}
+
+//------------------------------------------------------------------------------
+// process() -- process the TWS reports
+//------------------------------------------------------------------------------
+void Radar::process(const LCreal dt)
+{
+   BaseClass::process(dt);
+
+   // Find the track manager
+   TrackManager* tm = getTrackManager();
+   if (tm == 0) {
+      // No track manager! Then just flush the input queue.
+      lcLock(myLock);
+      for (Emission* em = rptQueue.get(); em != 0; em = rptQueue.get()) {
+         em->unref();
+         rptSnQueue.get();
+      }
+      lcUnlock(myLock);
+   }
+
+   // ---
+   // When end of scan, send all unsent reports to the track manager
+   // ---
+   if (endOfScanFlg) {
+
+      endOfScanFlg = false;
+
+      lcLock(myLock);
+      for (unsigned int i = 0; i < numReports && i < MAX_REPORTS; i++) {
+         tm->newReport(reports[i], rptMaxSn[i]);
+         reports[i]->unref();
+         reports[i] = 0;
+         rptMaxSn[i] = 0;
+      }
+      numReports = 0;
+      lcUnlock(myLock);
+   }
+
+
+   // ---
+   // Process our returned emissions into reports for the track manager
+   //   1) Match each emission with existing reports
+   //   2) On emission/report matches, if the S/N value of the new emission
+   //      is greater than the report, use the new emission
+   //   3) Create new reports for unmatched emissions
+   // ---
+   lcLock(myLock);
+   while (rptQueue.isNotEmpty()) {
+
+      // Get the emission
+      Emission* em = rptQueue.get();
+      LCreal snDbl = rptSnQueue.get();
+
+      if (em != 0) {
+         // ---
+         // 1) Match the emission with existing reports
+         // ---
+         int matched = -1;
+         for (unsigned int i = 0; i < numReports && matched < 0; i++) {
+            // Compare targets
+            if ( em->getTarget() == reports[i]->getTarget() ) {
+               // We have a match!!!
+               matched = i;
+            }
+         }
+
+         // ---
+         // 2) On emission/report match
+         // ---
+         if (matched >= 0) {
+            if (snDbl > rptMaxSn[matched]) {
+               // When the S/N value of the new emission is greater than the report,
+               // we use the new emission
+               reports[matched]->unref();
+               em->ref();
+               reports[matched] = em;
+               rptMaxSn[matched] = snDbl;
+            }
+         }
+
+
+         // ---
+         // 3) Create a new report entry for the unmatched emission
+         // ---
+
+         if (matched < 0 && numReports < MAX_REPORTS) {
+            em->ref();
+            reports[numReports] = em;
+            rptMaxSn[numReports] = snDbl;
+            numReports++;
+         }
+         // finished
+         em->unref();
+      }
+   }
+   lcUnlock(myLock);
+}
+
+
+//------------------------------------------------------------------------------
+// getReports() -- returns a list of prereferenced pointers to emission reports
+//------------------------------------------------------------------------------
+unsigned int Radar::getReports(const Emission** list, const unsigned int max) const
+{
+   unsigned int num = 0;
+   if (list != 0 && max > 0 && numReports > 0) {
+      lcLock(myLock);
+      num = numReports;
+      if (num > max) num = max;
+      for (unsigned int i = 0; i < num; i++) {
+         reports[i]->ref();
+         list[i] = reports[i];
+      }
+      lcUnlock(myLock);
+   }
+   return num;
+}
+
+
+//------------------------------------------------------------------------------
+// killedNotification() -- We were just killed by player 'p'
+//------------------------------------------------------------------------------
+bool Radar::killedNotification(Player* const p)
+{
+   clearTracksAndQueues();
+
+   // ---
+   // Make sure our base class knows we're dead.
+   // ---
+   BaseClass::killedNotification(p);
+   return true;
+}
+
+//------------------------------------------------------------------------------
+// onEndScanEvent() -- process the end of a scan
+//------------------------------------------------------------------------------
+bool Radar::onEndScanEvent(const Basic::Integer* const bar)
+{
+   endOfScanFlg = true;
+   BaseClass::onEndScanEvent(bar);
+   return true;
+}
+
+//------------------------------------------------------------------------------
+// clearSweep -- Computer power at angle off center of beam
+//------------------------------------------------------------------------------
+void Radar::clearSweep(const unsigned int n)
+{
+   if (n < NUM_SWEEPS) {
+      for (unsigned int i = 0; i < PTRS_PER_SWEEP; i++) {
+         sweeps[n][i] = 0.0f;
+         vclos[n][i] = 0.0;
+      }
+   }
+}
+
+//------------------------------------------------------------------------------
+// ageSweeps -- age the power in the sweeps
+//------------------------------------------------------------------------------
+void Radar::ageSweeps()
+{
+   const LCreal aging = 0.002f;
+   for (unsigned int i = 0; i < NUM_SWEEPS; i++) {
+      for (unsigned int j = 0; j < PTRS_PER_SWEEP; j++) {
+         LCreal p = sweeps[i][j];
+         if (p > 0) {
+            p -= aging;
+            if (p < 0) p = 0;
+            sweeps[i][j] = p;
+         }
+      }
+   }
+}
+
+//------------------------------------------------------------------------------
+// computeSweepIndex -- compute the sweep index
+//------------------------------------------------------------------------------
+unsigned int Radar::computeSweepIndex(const LCreal az)
+{
+   LCreal s = LCreal(NUM_SWEEPS-1)/60.0;      // sweeps per display scaling
+
+   LCreal az1 = az + 30.0f;        // Offset from left side (sweep 0)
+   int n = int(az1*s + 0.5);       // Compute index
+   if (n >= NUM_SWEEPS) n = NUM_SWEEPS - 1;
+   if (n < 0) n = 0;
+   return (unsigned int) n;
+}
+
+//------------------------------------------------------------------------------
+// computeRangeIndex -- compute the range index
+//------------------------------------------------------------------------------
+unsigned int Radar::computeRangeIndex(const LCreal rng)
+{
+   // range must be positive, if not, return return an index of 0
+   if (rng < 0) return 0;
+
+   //LCreal maxRng = 40000.0;
+   LCreal maxRng = getRange() * Basic::Distance::NM2M;
+   LCreal rng1 = (rng/ maxRng );
+   unsigned int n = (unsigned int)(rng1 * LCreal(PTRS_PER_SWEEP) + 0.5);
+   if (n >= PTRS_PER_SWEEP) n = PTRS_PER_SWEEP - 1;
+   return n;
+}
+
+//------------------------------------------------------------------------------
+// Slot functions
+//------------------------------------------------------------------------------
+
+// igain: Integrator gain (dB or no units; def: 1.0)
+bool Radar::setSlotIGain(Basic::Number* const v)
+{
+   bool ok = false;
+   if (v != 0) {
+      LCreal g = v->getReal();
+      if (g >= 1.0) {
+         ok = setIGain(g);
+      }
+      else {
+         std::cerr << "RfSystem::setSlotIGain: gain must be greater than or equal to one (i.e., 0db)" << std::endl;
+      }
+   }
+   return ok;
+}
+
+//------------------------------------------------------------------------------
+// getSlotByIndex()
+//------------------------------------------------------------------------------
+Basic::Object* Radar::getSlotByIndex(const int si)
+{
+   return BaseClass::getSlotByIndex(si);
+}
+
+//------------------------------------------------------------------------------
+// serialize
+//------------------------------------------------------------------------------
+std::ostream& Radar::serialize(std::ostream& sout, const int i, const bool slotsOnly) const
+{
+   int j = 0;
+   if ( !slotsOnly ) {
+      indent(sout,i);
+      sout << "( " << getFormName() << std::endl;
+      j = 4;
+   }
+
+   if (rfIGain > 1.0) {
+      indent(sout,i+j);
+      sout << "igain: " << rfIGain << std::endl;
+   }
+
+   // DPG #### Need to print slots!!!
+   BaseClass::serialize(sout,i+j,true);
+
+   if ( !slotsOnly ) {
+      indent(sout,i);
+      sout << ")" << std::endl;
+   }
+
+   return sout;
+}
+
+} // End Simulation namespace
+} // End Eaagles namespace